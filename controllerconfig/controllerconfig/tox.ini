# Tox (http://tox.testrun.org/) is a tool for running tests
# in multiple virtualenvs. This configuration file will run the
# test suite on all supported python versions. To use it, "pip install tox"
# and then run "tox" from this directory.

[tox]
<<<<<<< HEAD
envlist = flake8, pylint, py27
=======
envlist = flake8, pylint, py27, py36
>>>>>>> 012939c4
# Tox does not work if the path to the workdir is too long, so move it to /tmp
toxworkdir = /tmp/{env:USER}_cctox
stxdir = {toxinidir}/../../..

[testenv]
whitelist_externals = find
install_command = pip install \
    --no-cache-dir \
    -c{env:UPPER_CONSTRAINTS_FILE:https://opendev.org/openstack/requirements/raw/branch/stable/stein/upper-constraints.txt} \
    {opts} {packages}

deps = -r{toxinidir}/requirements.txt
       -r{toxinidir}/test-requirements.txt
       -e{[tox]stxdir}/fault/fm-api
       -e{[tox]stxdir}/config/tsconfig/tsconfig
       -e{[tox]stxdir}/config/sysinv/sysinv/sysinv

commands =
  find . -type f -name "*.pyc" -delete

[testenv:venv]
commands = {posargs}

[testenv:pylint]
basepython = python2.7
deps = {[testenv]deps}
commands = pylint {posargs} controllerconfig --rcfile=./pylint.rc --extension-pkg-whitelist=netifaces

[testenv:py27]
basepython = python2.7
deps = {[testenv]deps}
commands =
  {[testenv]commands}
  stestr run {posargs}
  stestr slowest

[testenv:py36]
basepython = python3.6
deps = {[testenv]deps}
commands =
  {[testenv]commands}
  stestr run {posargs}
  stestr slowest

[testenv:flake8]
basepython = python2.7
deps = -r{toxinidir}/test-requirements.txt
commands = flake8 {posargs}

[testenv:py27]
basepython = python2.7
deps = {[testenv]deps}
commands =
  {[testenv]commands}
  stestr run {posargs}
  stestr slowest

[testenv:py36]
basepython = python3.6
deps = {[testenv]deps}
commands =
  {[testenv]commands}
  stestr run {posargs}
  stestr slowest

[flake8]
# H series are hacking
# H101: Use TODO(NAME)
# H102: Apache 2.0 license header not found
# H104: File contains nothing but comments
# H306: imports not in alphabetical order
# H401: docstring should not start with a space
# H404: multi line docstring should start without a leading new line
# H405: multi line docstring summary not separated with an empty line
ignore = H101,H102,H104,H306,H401,H404,H405
exclude = build

[testenv:cover]
basepython = python2.7
deps = {[testenv]deps}

commands =
  coverage erase
  python setup.py testr --coverage --testr-args='{posargs}'
  coverage xml
  coverage report
<|MERGE_RESOLUTION|>--- conflicted
+++ resolved
@@ -4,11 +4,7 @@
 # and then run "tox" from this directory.
 
 [tox]
-<<<<<<< HEAD
-envlist = flake8, pylint, py27
-=======
 envlist = flake8, pylint, py27, py36
->>>>>>> 012939c4
 # Tox does not work if the path to the workdir is too long, so move it to /tmp
 toxworkdir = /tmp/{env:USER}_cctox
 stxdir = {toxinidir}/../../..
@@ -32,11 +28,6 @@
 [testenv:venv]
 commands = {posargs}
 
-[testenv:pylint]
-basepython = python2.7
-deps = {[testenv]deps}
-commands = pylint {posargs} controllerconfig --rcfile=./pylint.rc --extension-pkg-whitelist=netifaces
-
 [testenv:py27]
 basepython = python2.7
 deps = {[testenv]deps}
@@ -53,26 +44,15 @@
   stestr run {posargs}
   stestr slowest
 
+[testenv:pylint]
+basepython = python2.7
+deps = {[testenv]deps}
+commands = pylint {posargs} controllerconfig --rcfile=./pylint.rc --extension-pkg-whitelist=netifaces
+
 [testenv:flake8]
 basepython = python2.7
 deps = -r{toxinidir}/test-requirements.txt
 commands = flake8 {posargs}
-
-[testenv:py27]
-basepython = python2.7
-deps = {[testenv]deps}
-commands =
-  {[testenv]commands}
-  stestr run {posargs}
-  stestr slowest
-
-[testenv:py36]
-basepython = python3.6
-deps = {[testenv]deps}
-commands =
-  {[testenv]commands}
-  stestr run {posargs}
-  stestr slowest
 
 [flake8]
 # H series are hacking

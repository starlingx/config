########################################################################
#
# Copyright (c) 2021 Wind River Systems, Inc.
#
# SPDX-License-Identifier: Apache-2.0
#
########################################################################

from cgtsclient.common import utils
from cgtsclient import exc
from cgtsclient.v1 import ihost as ihost_utils
from cgtsclient.v1 import ptp_instance as ptp_instance_utils


def _print_ptp_instance_show(ptp_instance_obj):
    fields = ['uuid', 'name', 'service', 'hostnames', 'parameters',
              'created_at']
    data = [(f, getattr(ptp_instance_obj, f, '')) for f in fields]
    utils.print_tuple_list(data)


@utils.arg('nameoruuid',
           metavar='<name or UUID>',
           help="Name or UUID of PTP instance")
def do_ptp_instance_show(cc, args):
    """Show PTP instance attributes."""
    ptp_instance = ptp_instance_utils._find_ptp_instance(cc, args.nameoruuid)
    _print_ptp_instance_show(ptp_instance)


def _print_ptp_instance_list(ptp_instance_list):
    field_labels = ['uuid', 'name', 'service']
    fields = ['uuid', 'name', 'service']
    utils.print_list(ptp_instance_list, fields, field_labels)


def do_ptp_instance_list(cc, args):
    """List all PTP instances."""
    ptp_instances = cc.ptp_instance.list()
    _print_ptp_instance_list(ptp_instances)


@utils.arg('name',
           metavar='<name>',
           help="Name of PTP instance [REQUIRED]")
@utils.arg('service',
           metavar='<service type>',
           choices=['ptp4l', 'phc2sys', 'ts2phc'],
           help="Service type [REQUIRED]")
def do_ptp_instance_add(cc, args):
    """Add a PTP instance."""

    field_list = ['name', 'service']

    # Prune input fields down to required/expected values
    data = dict((k, v) for (k, v) in vars(args).items()
                if k in field_list and not (v is None))

    ptp_instance = cc.ptp_instance.create(**data)
    uuid = getattr(ptp_instance, 'uuid', '')
    try:
        ptp_instance = cc.ptp_instance.get(uuid)
    except exc.HTTPNotFound:
        raise exc.CommandError('PTP instance just created not found: %s' %
                               uuid)
    _print_ptp_instance_show(ptp_instance)


@utils.arg('nameoruuid',
           metavar='<name or UUID>',
           help="Name or UUID of PTP instance")
def do_ptp_instance_delete(cc, args):
    """Delete a PTP instance."""
    ptp_instance = ptp_instance_utils._find_ptp_instance(cc, args.nameoruuid)
    uuid = ptp_instance.uuid
    cc.ptp_instance.delete(uuid)
    print('Deleted PTP instance: %s' % uuid)


def _ptp_instance_parameter_op(cc, op, instance, parameters):
    if len(parameters) == 0:
        raise exc.CommandError('Missing PTP parameter')
    ptp_instance = ptp_instance_utils._find_ptp_instance(cc, instance)
    patch = []
    for parameter in parameters:
        patch.append({'op': op,
                      'path': '/ptp_parameters/-',
                      'value': parameter})
    ptp_instance = cc.ptp_instance.update(ptp_instance.uuid, patch)
    _print_ptp_instance_show(ptp_instance)


@utils.arg('nameoruuid',
           metavar='<name or UUID>',
           help="Name or UUID of PTP instance")
@utils.arg('parameters',
           metavar='<name=value>',
           nargs='+',
           action='append',
           default=[],
           help="PTP parameter to add")
def do_ptp_instance_parameter_add(cc, args):
    """Add parameter(s) to a PTP instance."""
    _ptp_instance_parameter_op(cc, op='add', instance=args.nameoruuid,
                               parameters=args.parameters[0])


@utils.arg('nameoruuid',
           metavar='<name or UUID>',
           help="Name or UUID of PTP instance")
@utils.arg('parameters',
           metavar='<name=value>',
           nargs='+',
           action='append',
           default=[],
           help="PTP parameter to remove")
def do_ptp_instance_parameter_delete(cc, args):
    """Delete parameter(s) from a PTP instance."""
    _ptp_instance_parameter_op(cc, op='remove', instance=args.nameoruuid,
                               parameters=args.parameters[0])


@utils.arg('hostnameorid',
           metavar='<hostname or id>',
           help="Name or ID of host")
def do_host_ptp_instance_list(cc, args):
    """List PTP instances on host."""
    ihost = ihost_utils._find_ihost(cc, args.hostnameorid)
    ptp_instances = cc.ptp_instance.list_by_host(ihost.uuid)
    _print_ptp_instance_list(ptp_instances)


def _host_ptp_instance_op(cc, op, host, instance):
    ihost = ihost_utils._find_ihost(cc, host)
    ptp_instance = ptp_instance_utils._find_ptp_instance(cc,
                                                         instance)
    patch = [{'op': op, 'path': '/ptp_instances/-', 'value': ptp_instance.id}]
    cc.ihost.update(ihost.uuid, patch)

    ptp_instances = cc.ptp_instance.list_by_host(ihost.uuid)
    _print_ptp_instance_list(ptp_instances)


@utils.arg('hostnameorid',
           metavar='<hostname or id>',
           help="Name or ID of host")
@utils.arg('nameoruuid',
           metavar='<name or UUID>',
           help="Name or UUID of PTP instance to assign")
def do_host_ptp_instance_assign(cc, args):
    """Associate PTP instance(s) to host."""
    _host_ptp_instance_op(cc, op='add', host=args.hostnameorid,
                          instance=args.nameoruuid)


@utils.arg('hostnameorid',
           metavar='<hostname or id>',
           help="Name or ID of host")
@utils.arg('nameoruuid',
           metavar='<name or UUID>',
           help="Name or UUID of PTP instance to remove")
def do_host_ptp_instance_remove(cc, args):
    """Disassociate PTP instance(s) from host."""
<<<<<<< HEAD
    ihost = ihost_utils._find_ihost(cc, args.hostnameorid)
    _host_ptp_instance_op(cc, op='remove', uuid=ihost.uuid,
                          instance=args.nameoruuid)


def do_ptp_instance_apply(cc, args):
    """Apply the PTP Instance config."""

    cc.ptp_instance.apply()

    print('Applying the PTP Instance configuration')
=======
    _host_ptp_instance_op(cc, op='remove', host=args.hostnameorid,
                          instance=args.nameoruuid)
>>>>>>> 948fd844
<|MERGE_RESOLUTION|>--- conflicted
+++ resolved
@@ -161,9 +161,7 @@
            help="Name or UUID of PTP instance to remove")
 def do_host_ptp_instance_remove(cc, args):
     """Disassociate PTP instance(s) from host."""
-<<<<<<< HEAD
-    ihost = ihost_utils._find_ihost(cc, args.hostnameorid)
-    _host_ptp_instance_op(cc, op='remove', uuid=ihost.uuid,
+    _host_ptp_instance_op(cc, op='remove', host=args.hostnameorid,
                           instance=args.nameoruuid)
 
 
@@ -172,8 +170,4 @@
 
     cc.ptp_instance.apply()
 
-    print('Applying the PTP Instance configuration')
-=======
-    _host_ptp_instance_op(cc, op='remove', host=args.hostnameorid,
-                          instance=args.nameoruuid)
->>>>>>> 948fd844
+    print('Applying the PTP Instance configuration')
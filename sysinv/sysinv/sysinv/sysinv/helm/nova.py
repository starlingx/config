#
# Copyright (c) 2018-2019 Wind River Systems, Inc.
#
# SPDX-License-Identifier: Apache-2.0
#

import copy
import os

from sysinv.common import constants
from sysinv.common import exception
from sysinv.common import interface
from sysinv.common import utils
from sysinv.openstack.common import log as logging
from sysinv.helm import common
from sysinv.helm import openstack

LOG = logging.getLogger(__name__)


DEFAULT_NOVA_PCI_ALIAS = [
    {"vendor_id": constants.NOVA_PCI_ALIAS_QAT_PF_VENDOR,
     "product_id": constants.NOVA_PCI_ALIAS_QAT_DH895XCC_PF_DEVICE,
     "name": constants.NOVA_PCI_ALIAS_QAT_DH895XCC_PF_NAME},
    {"vendor_id": constants.NOVA_PCI_ALIAS_QAT_VF_VENDOR,
     "product_id": constants.NOVA_PCI_ALIAS_QAT_DH895XCC_VF_DEVICE,
     "name": constants.NOVA_PCI_ALIAS_QAT_DH895XCC_VF_NAME},
    {"vendor_id": constants.NOVA_PCI_ALIAS_QAT_PF_VENDOR,
     "product_id": constants.NOVA_PCI_ALIAS_QAT_C62X_PF_DEVICE,
     "name": constants.NOVA_PCI_ALIAS_QAT_C62X_PF_NAME},
    {"vendor_id": constants.NOVA_PCI_ALIAS_QAT_VF_VENDOR,
     "product_id": constants.NOVA_PCI_ALIAS_QAT_C62X_VF_DEVICE,
     "name": constants.NOVA_PCI_ALIAS_QAT_C62X_VF_NAME},
    {"class_id": constants.NOVA_PCI_ALIAS_GPU_CLASS,
     "name": constants.NOVA_PCI_ALIAS_GPU_NAME}
]

SERVICE_PARAM_NOVA_PCI_ALIAS = [
                constants.SERVICE_PARAM_NAME_NOVA_PCI_ALIAS_GPU,
                constants.SERVICE_PARAM_NAME_NOVA_PCI_ALIAS_GPU_PF,
                constants.SERVICE_PARAM_NAME_NOVA_PCI_ALIAS_GPU_VF,
                constants.SERVICE_PARAM_NAME_NOVA_PCI_ALIAS_QAT_DH895XCC_PF,
                constants.SERVICE_PARAM_NAME_NOVA_PCI_ALIAS_QAT_DH895XCC_VF,
                constants.SERVICE_PARAM_NAME_NOVA_PCI_ALIAS_QAT_C62X_PF,
                constants.SERVICE_PARAM_NAME_NOVA_PCI_ALIAS_QAT_C62X_VF,
                constants.SERVICE_PARAM_NAME_NOVA_PCI_ALIAS_USER]


class NovaHelm(openstack.OpenstackBaseHelm):
    """Class to encapsulate helm operations for the nova chart"""

    CHART = constants.HELM_CHART_NOVA

    SERVICE_NAME = 'nova'
    AUTH_USERS = ['nova', 'placement']
    SERVICE_USERS = ['neutron', 'ironic']

    def get_overrides(self, namespace=None):

        ssh_privatekey, ssh_publickey = \
            self._get_or_generate_ssh_keys(self.SERVICE_NAME, common.HELM_NS_OPENSTACK)
        overrides = {
            common.HELM_NS_OPENSTACK: {
                'pod': {
                    'replicas': {
                        'api_metadata': self._num_controllers(),
                        'placement': self._num_controllers(),
                        'osapi': self._num_controllers(),
                        'conductor': self._num_controllers(),
                        'consoleauth': self._num_controllers(),
                        'scheduler': self._num_controllers(),
                        # set replicas for novncproxy once it's validated.
                    }
                },
                'conf': {
                    'nova': {
                        'libvirt': {
                            'virt_type': self._get_virt_type(),
                        },
                        'vnc': {
                            'novncproxy_base_url': self._get_novncproxy_base_url(),
                        },
                        'pci': self._get_pci_alias(),
                    },
                    'overrides': {
                        'nova_compute': {
                            'hosts': self._get_per_host_overrides()
                        }
                    },
                    'ssh_private': ssh_privatekey,
                    'ssh_public': ssh_publickey,
                },
                'endpoints': self._get_endpoints_overrides(),
                'images': self._get_images_overrides(),
                'network': {
                    'sshd': {
                        'from_subnet': self._get_ssh_subnet(),
                    }
                }
            }
        }

        if namespace in self.SUPPORTED_NAMESPACES:
            return overrides[namespace]
        elif namespace:
            raise exception.InvalidHelmNamespace(chart=self.CHART,
                                                 namespace=namespace)
        else:
            return overrides

    def _get_images_overrides(self):
        heat_image = self._operator.chart_operators[
            constants.HELM_CHART_HEAT].docker_image
        return {
            'tags': {
                'bootstrap': heat_image,
                'db_drop': heat_image,
                'db_init': heat_image,
                'ks_user': heat_image,
                'ks_service': heat_image,
                'ks_endpoints': heat_image,
                'nova_api': self.docker_image,
                'nova_cell_setup': self.docker_image,
                'nova_cell_setup_init': heat_image,
                'nova_compute': self.docker_image,
                'nova_compute_ironic': self.docker_image,
                'nova_compute_ssh': self.docker_image,
                'nova_conductor': self.docker_image,
                'nova_consoleauth': self.docker_image,
                'nova_db_sync': self.docker_image,
                'nova_novncproxy': self.docker_image,
                'nova_placement': self.docker_image,
                'nova_scheduler': self.docker_image,
                'nova_spiceproxy': self.docker_image,
                'nova_spiceproxy_assets': self.docker_image
            }
        }

    def _get_endpoints_overrides(self):
        overrides = {
            'identity': {
                'name': 'keystone',
                'auth': self._get_endpoints_identity_overrides(
                    self.SERVICE_NAME, self.AUTH_USERS),
            },
            'oslo_cache': {
                'auth': {
                    'memcached_secret_key':
                        self._get_common_password('auth_memcache_key')
                }
            },
            'oslo_messaging': {
                'auth': self._get_endpoints_oslo_messaging_overrides(
                    self.SERVICE_NAME, [self.SERVICE_NAME])
            },
        }

        db_passwords = {'auth': self._get_endpoints_oslo_db_overrides(
            self.SERVICE_NAME, [self.SERVICE_NAME])}
        overrides.update({
            'oslo_db': db_passwords,
            'oslo_db_api': copy.deepcopy(db_passwords),
            'oslo_db_cell0': copy.deepcopy(db_passwords),
        })

        # Service user passwords already exist in other chart overrides
        for user in self.SERVICE_USERS:
            overrides['identity']['auth'].update({
                user: {
                    'region_name': self._region_name(),
                    'password': self._get_or_generate_password(
                        user, common.HELM_NS_OPENSTACK, user)
                }
            })

        return overrides

    def _get_novncproxy_base_url(self):
        oam_addr = self._get_oam_address(),
        url = "http://%s:6080/vnc_auto.html" % oam_addr
        return url

    def _get_virt_type(self):
        if utils.is_virtual():
            return 'qemu'
        else:
            return 'kvm'

    def _get_host_cpu_list(self, host, function=None, threads=False):
        """
        Retreive a list of CPUs for the host, filtered by function and thread
        siblings (if supplied)
        """
        cpus = []
        for c in self.dbapi.icpu_get_by_ihost(host.id):
            if c.thread != 0 and not threads:
                continue
            if c.allocated_function == function or not function:
                cpus.append(c)
        return cpus

    def _update_host_cpu_maps(self, host, default_config):
        host_cpus = self._get_host_cpu_list(host, threads=True)
        if host_cpus:
            vm_cpus = self._get_host_cpu_list(
                host, function=constants.APPLICATION_FUNCTION, threads=True)
            vm_cpu_list = [c.cpu for c in vm_cpus]
            vm_cpu_fmt = "\"%s\"" % utils.format_range_set(vm_cpu_list)
            default_config.update({'vcpu_pin_set': vm_cpu_fmt})

            shared_cpus = self._get_host_cpu_list(
                host, function=constants.SHARED_FUNCTION, threads=True)
            shared_cpu_map = {c.numa_node: c.cpu for c in shared_cpus}
            shared_cpu_fmt = "\"%s\"" % ','.join(
                "%r:%r" % (node, cpu) for node, cpu in shared_cpu_map.items())
            default_config.update({'shared_pcpu_map': shared_cpu_fmt})

    def _get_pci_pt_whitelist(self, host, iface_context):
        # Process all configured PCI passthrough interfaces and add them to
        # the list of devices to whitelist
        devices = []
        for iface in iface_context['interfaces'].values():
            if iface['ifclass'] in [constants.INTERFACE_CLASS_PCI_PASSTHROUGH]:
                port = interface.get_interface_port(iface_context, iface)
                dnames = interface._get_datanetwork_names(iface_context, iface)
                device = {
                    'address': port['pciaddr'],
                    'physical_network': dnames,
                }
                LOG.debug('_get_pci_pt_whitelist '
                          'host=%s, device=%s', host.hostname, device)
                devices.append(device)

        # Process all enabled PCI devices configured for PT and SRIOV and
        # add them to the list of devices to whitelist.
        # Since we are now properly initializing the qat driver and
        # restarting sysinv, we need to add VF devices to the regular
        # whitelist instead of the sriov whitelist
        pci_devices = self.dbapi.pci_device_get_by_host(host.id)
        for pci_device in pci_devices:
            if pci_device.enabled:
                device = {
                    'address': pci_device.pciaddr,
                    'class_id': pci_device.pclass_id
                }
                LOG.debug('_get_pci_pt_whitelist '
                          'host=%s, device=%s', host.hostname, device)
                devices.append(device)

        return devices

    def _get_pci_sriov_whitelist(self, host, iface_context):
        # Process all configured SRIOV interfaces and add each VF
        # to the list of devices to whitelist
        devices = []
        for iface in iface_context['interfaces'].values():
            if iface['ifclass'] in [constants.INTERFACE_CLASS_PCI_SRIOV]:
                port = interface.get_interface_port(iface_context, iface)
                dnames = interface._get_datanetwork_names(iface_context, iface)
                vf_addrs = port['sriov_vfs_pci_address']
                if vf_addrs:
                    for vf_addr in vf_addrs.split(","):
                        device = {
                            'address': vf_addr,
                            'physical_network': dnames,
                        }
                        LOG.debug('_get_pci_sriov_whitelist '
                                  'host=%s, device=%s', host.hostname, device)
                        devices.append(device)

        return devices

    def _get_pci_alias(self):
        """
        Generate multistring values containing global PCI alias
        configuration for QAT and GPU devices.

        The multistring type with list of JSON string values is used
        to generate one-line-per-entry formatting, since JSON list of
        dict is not supported by nova.
        """
        service_parameters = self._get_service_parameter_configs(
            constants.SERVICE_TYPE_NOVA)

        alias_config = DEFAULT_NOVA_PCI_ALIAS[:]

        if service_parameters is not None:
            for p in SERVICE_PARAM_NOVA_PCI_ALIAS:
                value = self._service_parameter_lookup_one(
                    service_parameters,
                    constants.SERVICE_PARAM_SECTION_NOVA_PCI_ALIAS,
                    p, None)
                if value is not None:
                    # Replace any references to device_id with product_id
                    # This is to align with the requirements of the
                    # Nova PCI request alias schema.
                    # (sysinv used device_id, nova uses product_id)
                    value = value.replace("device_id", "product_id")

                    aliases = value.rstrip(';').split(';')
                    for alias_str in aliases:
                        alias = dict((str(k), str(v)) for k, v in
                                     (x.split('=') for x in
                                      alias_str.split(',')))
                        alias_config.append(alias)

        LOG.debug('_get_pci_alias: aliases = %s', alias_config)
        multistring = self._oslo_multistring_override(
            name='alias', values=alias_config)
        return multistring

    def _update_host_pci_whitelist(self, host, pci_config):
        """
        Generate multistring values containing PCI passthrough
        and SR-IOV devices.

        The multistring type with list of JSON string values is used
        to generate one-line-per-entry pretty formatting.
        """
        # obtain interface information specific to this host
        iface_context = {
            'ports': interface._get_port_interface_id_index(
                self.dbapi, host),
            'interfaces': interface._get_interface_name_index(
                self.dbapi, host),
            'interfaces_datanets': interface._get_interface_name_datanets(
                self.dbapi, host),
            'addresses': interface._get_address_interface_name_index(
                self.dbapi, host),
        }

        # This host's list of PCI passthrough and SR-IOV device dictionaries
        devices = []
        devices.extend(self._get_pci_pt_whitelist(host, iface_context))
        devices.extend(self._get_pci_sriov_whitelist(host, iface_context))
        if not devices:
            return

        # Convert device list into passthrough_whitelist multistring
        multistring = self._oslo_multistring_override(
            name='passthrough_whitelist', values=devices)
        if multistring is not None:
            pci_config.update(multistring)

    def _update_host_storage(self, host, default_config, libvirt_config):
        remote_storage = False
        labels = self.dbapi.label_get_all(host.id)
        for label in labels:
            if (label.label_key == common.LABEL_REMOTE_STORAGE and
                    label.label_value == common.LABEL_VALUE_ENABLED):
                remote_storage = True
                break

        rbd_pool = constants.CEPH_POOL_EPHEMERAL_NAME
        rbd_ceph_conf = os.path.join(constants.CEPH_CONF_PATH,
                                     constants.SB_TYPE_CEPH_CONF_FILENAME)

        # If NOVA is a service on a ceph-external backend, use the ephemeral_pool
        # and ceph_conf file that are stored in that DB entry.
        # If NOVA is not on any ceph-external backend, it must be on the internal
        # ceph backend with default "ephemeral" pool and default "/etc/ceph/ceph.conf"
        # config file
        sb_list = self.dbapi.storage_backend_get_list_by_type(
            backend_type=constants.SB_TYPE_CEPH_EXTERNAL)
        if sb_list:
            for sb in sb_list:
                if constants.SB_SVC_NOVA in sb.services:
                    ceph_ext_obj = self.dbapi.storage_ceph_external_get(sb.id)
                    rbd_pool = sb.capabilities.get('ephemeral_pool')
                    rbd_ceph_conf = \
                        constants.CEPH_CONF_PATH + os.path.basename(ceph_ext_obj.ceph_conf)

        if remote_storage:
            libvirt_config.update({'images_type': 'rbd',
                                   'images_rbd_pool': rbd_pool,
                                   'images_rbd_ceph_conf': rbd_ceph_conf})
        else:
            libvirt_config.update({'images_type': 'default'})

    def _update_host_addresses(self, host, default_config, vnc_config, libvirt_config):
        interfaces = self.dbapi.iinterface_get_by_ihost(host.id)
        addresses = self.dbapi.addresses_get_by_host(host.id)
        cluster_host_network = self.dbapi.network_get_by_type(
            constants.NETWORK_TYPE_CLUSTER_HOST)
        cluster_host_iface = None
        for iface in interfaces:
            interface_network = {'interface_id': iface.id,
                                 'network_id': cluster_host_network.id}
            try:
                self.dbapi.interface_network_query(interface_network)
                cluster_host_iface = iface
            except exception.InterfaceNetworkNotFoundByHostInterfaceNetwork:
                pass

        if cluster_host_iface is None:
            return
        cluster_host_ip = None
        ip_family = None
        for addr in addresses:
            if addr.interface_uuid == cluster_host_iface.uuid:
                cluster_host_ip = addr.address
                ip_family = addr.family

        default_config.update({'my_ip': cluster_host_ip})
        if ip_family == 4:
            vnc_config.update({'vncserver_listen': '0.0.0.0'})
        elif ip_family == 6:
            vnc_config.update({'vncserver_listen': '::0'})

        libvirt_config.update({'live_migration_inbound_addr': cluster_host_ip})
        vnc_config.update({'vncserver_proxyclient_address': cluster_host_ip})

    def _get_ssh_subnet(self):
        cluster_host_network = self.dbapi.network_get_by_type(
            constants.NETWORK_TYPE_CLUSTER_HOST)
        address_pool = self.dbapi.address_pool_get(cluster_host_network.pool_uuid)
        return '%s/%s' % (str(address_pool.network), str(address_pool.prefix))

    def _get_per_host_overrides(self):
        host_list = []
        hosts = self.dbapi.ihost_get_list()

        for host in hosts:
            if (host.invprovision in [constants.PROVISIONED,
                                      constants.PROVISIONING]):
                if constants.WORKER in utils.get_personalities(host):

                    hostname = str(host.hostname)
                    default_config = {}
                    vnc_config = {}
                    libvirt_config = {}
                    pci_config = {}
                    self._update_host_cpu_maps(host, default_config)
                    self._update_host_storage(host, default_config, libvirt_config)
                    self._update_host_addresses(host, default_config, vnc_config,
                                                libvirt_config)
<<<<<<< HEAD
=======
                    self._update_host_memory(host, default_config)
                    self._update_host_pci_whitelist(host, pci_config)
>>>>>>> 4abb322f
                    host_nova = {
                        'name': hostname,
                        'conf': {
                            'nova': {
                                'DEFAULT': default_config,
                                'vnc': vnc_config,
                                'libvirt': libvirt_config,
                                'pci': pci_config if pci_config else None,
                            }
                        }
                    }
                    host_list.append(host_nova)
        return host_list

    def get_region_name(self):
        return self._get_service_region_name(self.SERVICE_NAME)<|MERGE_RESOLUTION|>--- conflicted
+++ resolved
@@ -434,11 +434,7 @@
                     self._update_host_storage(host, default_config, libvirt_config)
                     self._update_host_addresses(host, default_config, vnc_config,
                                                 libvirt_config)
-<<<<<<< HEAD
-=======
-                    self._update_host_memory(host, default_config)
                     self._update_host_pci_whitelist(host, pci_config)
->>>>>>> 4abb322f
                     host_nova = {
                         'name': hostname,
                         'conf': {
